--- conflicted
+++ resolved
@@ -66,9 +66,5 @@
 This will give a pattern equivalent to:
 
 ```haskell
-<<<<<<< HEAD
-d1 $ n ("<[c'maj e'maj f'maj] [c'min e'min f'min]>") # s "supermandolin"
-=======
 d1 $ n "<[c'maj e'maj f'maj] [c'min e'min f'min]>" # s "supermandolin"
->>>>>>> 17529cfc
 ```