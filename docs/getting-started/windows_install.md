--- conflicted
+++ resolved
@@ -26,7 +26,6 @@
 **II - Installing Chocolatey: the package manager**
 
 > The [Chocolatey](https://chocolatey.org/) package
-<<<<<<< HEAD
 > manager is required. If you haven't installed it previously, you can
 > get it by running this command:
 ```powershell
@@ -39,20 +38,7 @@
 ```bash
 choco install tidalcycles
 ```
-=======
->  manager is required. If you haven't installed it previously, you can
->   get it by running this command:
->   ```shell
->    Set-ExecutionPolicy Bypass -Scope Process -Force; iex ((New-Object System.Net.WebClient).DownloadString('https://chocolatey.org/install.ps1'))
->    ```
 
-**III - Installing Tidal Cycles**
-
-Run the following command to install Tidal Cycles using Chocolatey:
->    ```shell 
->    choco install tidalcycles 
->    ```
->>>>>>> 62a022b6
 
 *Note:* We are still working on the automatic installer. A lot of confusing information will scroll past. Please ignore messages about restarting Powershell. Just let the process run to the end.
 
@@ -98,13 +84,8 @@
 
 You will need [Haskell](https://www.haskell.org/ghcup/) (Ghcup) to install Tidal Cycles. If you just installed it or already got it installed, open `PowerShell` in **administrator mode** (see above). Enter the following commands:
 
-<<<<<<< HEAD
-```bash
-cabal v1-update
-=======
 ```shell
 cabal update
->>>>>>> 62a022b6
 cabal v1-install tidal
 ```
 Make sure to use `v1-install`, as `v2-install tidal` *may not work*.
